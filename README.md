# <span style="font-size:larger;">MACE</span>

[![GitHub release](https://img.shields.io/github/release/ACEsuit/mace.svg)](https://GitHub.com/ACEsuit/mace/releases/)
[![Paper](https://img.shields.io/badge/Paper-NeurIPs2022-blue)](https://openreview.net/forum?id=YPpSngE-ZU)
[![License](https://img.shields.io/badge/License-MIT%202.0-blue.svg)](https://opensource.org/licenses/mit)
[![GitHub issues](https://img.shields.io/github/issues/ACEsuit/mace.svg)](https://GitHub.com/ACEsuit/mace/issues/)
[![Documentation Status](https://readthedocs.org/projects/mace/badge/)](https://mace-docs.readthedocs.io/en/latest/)

## Table of contents

- [About MACE](#about-mace)
- [Documentation](#documentation)
- [Installation](#installation)
- [Usage](#usage)
  - [Training](#training)
  - [Evaluation](#evaluation)
- [Tutorial](#tutorial)
- [Weights and Biases](#weights-and-biases-for-experiment-tracking)
- [Development](#development)
- [Pretrained foundation models](#pretrained-foundation-models)
  - [MACE-MP: Materials Project Force Fields](#mace-mp-materials-project-force-fields)
  - [MACE-OFF: Transferable Organic Force Fields](#mace-off-transferable-organic-force-fields)
- [References](#references)
- [Contact](#contact)
- [License](#license)

## About MACE

MACE provides fast and accurate machine learning interatomic potentials with higher order equivariant message passing.

This repository contains the MACE reference implementation developed by
Ilyes Batatia, Gregor Simm, and David Kovacs.

Also available:

- [MACE in JAX](https://github.com/ACEsuit/mace-jax), currently about 2x times faster at evaluation, but training is recommended in Pytorch for optimal performances.
- [MACE layers](https://github.com/ACEsuit/mace-layer) for constructing higher order equivariant graph neural networks for arbitrary 3D point clouds.

## Documentation

A partial documentation is available at: https://mace-docs.readthedocs.io

## Installation

Requirements:

- Python >= 3.7
- [PyTorch](https://pytorch.org/) >= 1.12

(for openMM, use Python = 3.9)

### pip installation

To install via `pip`, follow the steps below:

```sh
pip install --upgrade pip
pip install torch torchvision torchaudio --index-url https://download.pytorch.org/whl/cu118
pip install mace-torch
```

For CPU or MPS (Apple Silicon) installation, use `pip install torch torchvision torchaudio` instead.

### conda installation

If you do not have CUDA pre-installed, it is **recommended** to follow the conda installation process:

```sh
# Create a virtual environment and activate it
conda create --name mace_env
conda activate mace_env

# Install PyTorch
conda install pytorch torchvision torchaudio pytorch-cuda=11.6 -c pytorch -c nvidia

# (optional) Install MACE's dependencies from Conda as well
conda install numpy scipy matplotlib ase opt_einsum prettytable pandas e3nn

# Clone and install MACE (and all required packages)
git clone https://github.com/ACEsuit/mace.git
pip install ./mace
```

### pip installation from source

To install via `pip`, follow the steps below:

```sh
# Create a virtual environment and activate it
python -m venv mace-venv
source mace-venv/bin/activate

# Install PyTorch (for example, for CUDA 11.6 [cu116])
pip3 install torch torchvision torchaudio --extra-index-url https://download.pytorch.org/whl/cu116

# Clone and install MACE (and all required packages)
git clone https://github.com/ACEsuit/mace.git
pip install ./mace
```

**Note:** The homonymous package on [PyPI](https://pypi.org/project/MACE/) has nothing to do with this one.

## Usage

### Training

To train a MACE model, you can use the `mace_run_train` script, which should be in the usual place that pip places binaries (or you can explicitly run `python3 <path_to_cloned_dir>/mace/cli/run_train.py`)

```sh
mace_run_train \
    --name="MACE_model" \
    --train_file="train.xyz" \
    --valid_fraction=0.05 \
    --test_file="test.xyz" \
    --config_type_weights='{"Default":1.0}' \
    --E0s='{1:-13.663181292231226, 6:-1029.2809654211628, 7:-1484.1187695035828, 8:-2042.0330099956639}' \
    --model="MACE" \
    --hidden_irreps='128x0e + 128x1o' \
    --r_max=5.0 \
    --batch_size=10 \
    --max_num_epochs=1500 \
    --swa \
    --start_swa=1200 \
    --ema \
    --ema_decay=0.99 \
    --amsgrad \
    --restart_latest \
    --device=cuda \
```

To give a specific validation set, use the argument `--valid_file`. To set a larger batch size for evaluating the validation set, specify `--valid_batch_size`.

<<<<<<< HEAD
To control the model's size, you need to change `--hidden_irreps`. For most applications, the recommended default model size is `--hidden_irreps='256x0e'` (meaning 256 invariant messages) or `--hidden_irreps='128x0e + 128x1o'`. If the model is not accurate enough, you can include higher order features, e.g., `128x0e + 128x1o + 128x2e`, or increase the number of channels to `256`.
=======
To control the model's size, you need to change `--hidden_irreps`. For most applications, the recommended default model size is `--hidden_irreps='256x0e'` (meaning 256 invariant messages) or `--hidden_irreps='128x0e + 128x1o'`. If the model is not accurate enough, you can include higher order features, e.g., `128x0e + 128x1o + 128x2e`, or increase the number of channels to `256`. It is also possible to specify the model using the     `--num_channels=128` and `--max_L=1`keys. 
>>>>>>> fce0a4f7

It is usually preferred to add the isolated atoms to the training set, rather than reading in their energies through the command line like in the example above. To label them in the training set, set `config_type=IsolatedAtom` in their info fields. If you prefer not to use or do not know the energies of the isolated atoms, you can use the option `--E0s="average"` which estimates the atomic energies using least squares regression.

If the keyword `--swa` is enabled, the energy weight of the loss is increased for the last ~20% of the training epochs (from `--start_swa` epochs). This setting usually helps lower the energy errors.

The precision can be changed using the keyword `--default_dtype`, the default is `float64` but `float32` gives a significant speed-up (usually a factor of x2 in training).

The keywords `--batch_size` and `--max_num_epochs` should be adapted based on the size of the training set. The batch size should be increased when the number of training data increases, and the number of epochs should be decreased. An heuristic for initial settings, is to consider the number of gradient update constant to 200 000, which can be computed as $\text{max-num-epochs}*\frac{\text{num-configs-training}}{\text{batch-size}}$.

The code can handle training set with heterogeneous labels, for example containing both bulk structures with stress and isolated molecules. In this example, to make the code ignore stress on molecules, append to your molecules configuration a `config_stress_weight = 0.0`.

To use Apple Silicon GPU acceleration make sure to install the latest PyTorch version and specify `--device=mps`.

### Evaluation

To evaluate your MACE model on an XYZ file, run the `mace_eval_configs`:

```sh
mace_eval_configs \
    --configs="your_configs.xyz" \
    --model="your_model.model" \
    --output="./your_output.xyz"
```

## Tutorial

You can run our [Colab tutorial](https://colab.research.google.com/drive/1D6EtMUjQPey_GkuxUAbPgld6_9ibIa-V?authuser=1#scrollTo=Z10787RE1N8T) to quickly get started with MACE. 

We also have a more detailed user and developer tutorial at https://github.com/ilyes319/mace-tutorials

## On-line data loading for large datasets

If you have a large dataset that might not fit into the GPU memory it is recommended to preprocess the data on a CPU and use on-line dataloading for training the model. To preprocess your dataset specified as an xyz file run the `preprocess_data.py` script. An example is given here:

```sh
mkdir processed_data
python ./mace/scripts/preprocess_data.py \
    --train_file="/path/to/train_large.xyz" \
    --valid_fraction=0.05 \
    --test_file="/path/to/test_large.xyz" \
    --atomic_numbers="[1, 6, 7, 8, 9, 15, 16, 17, 35, 53]" \
    --r_max=4.5 \
    --h5_prefix="processed_data/" \
    --compute_statistics \
    --E0s="average" \
    --seed=123 \
```

To see all options and a little description of them run `python ./mace/scripts/preprocess_data.py --help` . The script will create a number of HDF5 files in the `processed_data` folder which can be used for training. There wiull be one file for trainin, one for validation and a separate one for each `config_type` in the test set. To train the model use the `run_train.py` script as follows:

```sh
python ./mace/scripts/run_train.py \
    --name="MACE_on_big_data" \
    --num_workers=16 \
    --train_file="./processed_data/train.h5" \
    --valid_file="./processed_data/valid.h5" \
    --test_dir="./processed_data" \
    --statistics_file="./processed_data/statistics.json" \
    --model="ScaleShiftMACE" \
    --num_interactions=2 \
    --num_channels=128 \
    --max_L=1 \
    --correlation=3 \
    --batch_size=32 \
    --valid_batch_size=32 \
    --max_num_epochs=100 \
    --swa \
    --start_swa=60 \
    --ema \
    --ema_decay=0.99 \
    --amsgrad \
    --error_table='PerAtomMAE' \
    --device=cuda \
    --seed=123 \
```

## Weights and Biases for experiment tracking

If you would like to use MACE with Weights and Biases to log your experiments simply install with

```sh
pip install ./mace[wandb]
```

And specify the necessary keyword arguments (`--wandb`, `--wandb_project`, `--wandb_entity`, `--wandb_name`, `--wandb_log_hypers`)


## Pretrained Foundation Models

### MACE-MP: Materials Project Force Fields

We have collaborated with the Materials Project (MP) to train a universal MACE potential covering 89 elements on 1.6 M bulk crystals in the [MPTrj dataset](https://figshare.com/articles/dataset/23713842) selected from MP relaxation trajectories.
The models are releaed on GitHub at https://github.com/ACEsuit/mace-mp.
If you use them please cite [our paper](https://arxiv.org/abs/2401.00096) which also contains an large range of example applications and benchmarks.

#### Example usage in ASE
```py
from mace.calculators import mace_mp
from ase import build

atoms = build.molecule('H2O')
calc = mace_mp(model="medium", dispersion=False, default_dtype="float32", device='cuda')
atoms.calc = calc
print(atoms.get_potential_energy())
```

### MACE-OFF: Transferable Organic Force Fields

There is a series (small, medium, large) transferable organic force fields. These can be used for the simulation of organic molecules, crystals and molecular liquids, or as a starting point for fine-tuning on a new dataset. The models are released under the [ASL license](https://github.com/gabor1/ASL). 
The models are releaed on GitHub at https://github.com/ACEsuit/mace-off.
If you use them please cite [our paper](https://arxiv.org/abs/2312.15211) which also contains detailed benchmarks and example applications.

#### Example usage in ASE
```py
from mace.calculators import mace_off
from ase import build

atoms = build.molecule('H2O')
calc = mace_off(model="medium", device='cuda')
atoms.calc = calc
print(atoms.get_potential_energy())
```

### Finetuning foundation models

To finetune one of the mace-mp-0 foundation model, you can use the `mace_run_train` script with the extra argument `--foundation_model=model_type`. For example to finetune the small model on a new dataset, you can use:

```sh
mace_run_train \
  --name="MACE" \
  --foundation_model="small" \
  --train_file="train.xyz" \
  --valid_fraction=0.05 \
  --test_file="test.xyz" \
  --energy_weight=1.0 \
  --forces_weight=1.0 \
  --E0s="average" \
  --lr=0.01 \
  --scaling="rms_forces_scaling" \
  --batch_size=2 \
  --max_num_epochs=6 \
  --ema \
  --ema_decay=0.99 \
  --amsgrad \
  --default_dtype="float32" \
  --device=cuda \
  --seed=3 
```
Other options are "medium" and "large", or the path to a foundation model. For the latter, the model will be loaded from the path, but you will need to provide the full set of hyperparameters (hidden irreps, r_max, etc.) matching the model.

## Development

We use `black`, `isort`, `pylint`, and `mypy`.
Run the following to format and check your code:

```sh
bash ./scripts/run_checks.sh
```

We have CI set up to check this, but we _highly_ recommend that you run those commands
before you commit (and push) to avoid accidentally committing bad code.

We are happy to accept pull requests under an [MIT license](https://choosealicense.com/licenses/mit/). Please copy/paste the license text as a comment into your pull request.

## References

If you use this code, please cite our papers:

```text
@inproceedings{Batatia2022mace,
  title={{MACE}: Higher Order Equivariant Message Passing Neural Networks for Fast and Accurate Force Fields},
  author={Ilyes Batatia and David Peter Kovacs and Gregor N. C. Simm and Christoph Ortner and Gabor Csanyi},
  booktitle={Advances in Neural Information Processing Systems},
  editor={Alice H. Oh and Alekh Agarwal and Danielle Belgrave and Kyunghyun Cho},
  year={2022},
  url={https://openreview.net/forum?id=YPpSngE-ZU}
}

@misc{Batatia2022Design,
  title = {The Design Space of E(3)-Equivariant Atom-Centered Interatomic Potentials},
  author = {Batatia, Ilyes and Batzner, Simon and Kov{\'a}cs, D{\'a}vid P{\'e}ter and Musaelian, Albert and Simm, Gregor N. C. and Drautz, Ralf and Ortner, Christoph and Kozinsky, Boris and Cs{\'a}nyi, G{\'a}bor},
  year = {2022},
  number = {arXiv:2205.06643},
  eprint = {2205.06643},
  eprinttype = {arxiv},
  doi = {10.48550/arXiv.2205.06643},
  archiveprefix = {arXiv}
 }
```

## Contact

If you have any questions, please contact us at ilyes.batatia@ens-paris-saclay.fr.

For bugs or feature requests, please use [GitHub Issues](https://github.com/ACEsuit/mace/issues).

## License

MACE is published and distributed under the [MIT License](MIT.md).<|MERGE_RESOLUTION|>--- conflicted
+++ resolved
@@ -130,11 +130,7 @@
 
 To give a specific validation set, use the argument `--valid_file`. To set a larger batch size for evaluating the validation set, specify `--valid_batch_size`.
 
-<<<<<<< HEAD
-To control the model's size, you need to change `--hidden_irreps`. For most applications, the recommended default model size is `--hidden_irreps='256x0e'` (meaning 256 invariant messages) or `--hidden_irreps='128x0e + 128x1o'`. If the model is not accurate enough, you can include higher order features, e.g., `128x0e + 128x1o + 128x2e`, or increase the number of channels to `256`.
-=======
 To control the model's size, you need to change `--hidden_irreps`. For most applications, the recommended default model size is `--hidden_irreps='256x0e'` (meaning 256 invariant messages) or `--hidden_irreps='128x0e + 128x1o'`. If the model is not accurate enough, you can include higher order features, e.g., `128x0e + 128x1o + 128x2e`, or increase the number of channels to `256`. It is also possible to specify the model using the     `--num_channels=128` and `--max_L=1`keys. 
->>>>>>> fce0a4f7
 
 It is usually preferred to add the isolated atoms to the training set, rather than reading in their energies through the command line like in the example above. To label them in the training set, set `config_type=IsolatedAtom` in their info fields. If you prefer not to use or do not know the energies of the isolated atoms, you can use the option `--E0s="average"` which estimates the atomic energies using least squares regression.
 
