--- conflicted
+++ resolved
@@ -5,11 +5,7 @@
 ###########################################################################################
 
 from abc import abstractmethod
-<<<<<<< HEAD
-from typing import Callable, List, Optional, Tuple, Union
-=======
 from typing import Any, Callable, List, Optional, Tuple, Union
->>>>>>> 28d2ed17
 
 import numpy as np
 import torch.nn.functional
@@ -25,10 +21,7 @@
 )
 from mace.tools.compile import simplify_if_compile
 from mace.tools.scatter import scatter_sum
-<<<<<<< HEAD
-=======
 from mace.tools.utils import LAMMPS_MP
->>>>>>> 28d2ed17
 
 from .irreps_tools import (
     mask_head,
@@ -341,10 +334,6 @@
             radial_MLP = [64, 64, 64]
         self.radial_MLP = radial_MLP
         self.cueq_config = cueq_config
-<<<<<<< HEAD
-
-=======
->>>>>>> 28d2ed17
         self._setup()
 
     @abstractmethod
@@ -451,26 +440,20 @@
         edge_attrs: torch.Tensor,
         edge_feats: torch.Tensor,
         edge_index: torch.Tensor,
-<<<<<<< HEAD
-=======
         lammps_class: Optional[Any] = None,
         lammps_natoms: Optional[Tuple] = (0, 0),
->>>>>>> 28d2ed17
     ) -> Tuple[torch.Tensor, None]:
         sender = edge_index[0]
         receiver = edge_index[1]
         num_nodes = node_feats.shape[0]
         n_real = lammps_natoms[0] if lammps_class is not None else None
         node_feats = self.linear_up(node_feats)
-<<<<<<< HEAD
-=======
         node_feats = self.handle_lammps(
             node_feats,
             lammps_class=lammps_class,
             lammps_natoms=lammps_natoms,
             first_layer=self.first,
         )
->>>>>>> 28d2ed17
         tp_weights = self.conv_tp_weights(edge_feats)
         mji = self.conv_tp(
             node_feats[sender], edge_attrs, tp_weights
@@ -478,11 +461,8 @@
         message = scatter_sum(
             src=mji, index=receiver, dim=0, dim_size=num_nodes
         )  # [n_nodes, irreps]
-<<<<<<< HEAD
-=======
         message = self.truncate_ghosts(message, n_real)
         node_attrs = self.truncate_ghosts(node_attrs, n_real)
->>>>>>> 28d2ed17
         message = self.linear(message) / self.avg_num_neighbors
         message = self.skip_tp(message, node_attrs)
         return (
@@ -553,11 +533,8 @@
         edge_attrs: torch.Tensor,
         edge_feats: torch.Tensor,
         edge_index: torch.Tensor,
-<<<<<<< HEAD
-=======
         lammps_class: Optional[Any] = None,
         lammps_natoms: Optional[Tuple] = (0, 0),
->>>>>>> 28d2ed17
     ) -> Tuple[torch.Tensor, torch.Tensor]:
         sender = edge_index[0]
         receiver = edge_index[1]
@@ -565,15 +542,12 @@
         n_real = lammps_natoms[0] if lammps_class is not None else None
         sc = self.skip_tp(node_feats, node_attrs)
         node_feats = self.linear_up(node_feats)
-<<<<<<< HEAD
-=======
         node_feats = self.handle_lammps(
             node_feats,
             lammps_class=lammps_class,
             lammps_natoms=lammps_natoms,
             first_layer=self.first,
         )
->>>>>>> 28d2ed17
         tp_weights = self.conv_tp_weights(edge_feats)
         mji = self.conv_tp(
             node_feats[sender], edge_attrs, tp_weights
@@ -581,12 +555,9 @@
         message = scatter_sum(
             src=mji, index=receiver, dim=0, dim_size=num_nodes
         )  # [n_nodes, irreps]
-<<<<<<< HEAD
-=======
         message = self.truncate_ghosts(message, n_real)
         node_attrs = self.truncate_ghosts(node_attrs, n_real)
         sc = self.truncate_ghosts(sc, n_real)
->>>>>>> 28d2ed17
         message = self.linear(message) / self.avg_num_neighbors
         return (
             self.reshape(message),
